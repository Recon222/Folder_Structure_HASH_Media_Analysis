{
  "permissions": {
    "allow": [
      "Bash(mkdir:*)",
      "Bash(mv:*)",
      "Bash(grep:*)",
      "Bash(sed:*)",
      "Bash(python:*)",
      "Bash(flake8:*)",
      "Bash(cd:*)",
      "Bash(cd:*)",
      "Bash(find:*)",
      "Bash(pip3 install:*)",
      "mcp__memory__delete_entities",
      "mcp__memory__add_observations",
      "mcp__memory__create_entities",
      "mcp__memory__create_relations",
      "mcp__memory__search_nodes",
      "mcp__memory__delete_observations",
      "mcp__memory__read_graph",
      "mcp__context7__get-library-docs",
      "mcp__perplexity-ask__perplexity_ask",
      "Read(//mnt/c/Users/kriss/Desktop/Working_Apps_for_CFSA/**)",
      "Bash(.venvScriptspython.exe main.py)",
      "mcp__context7__resolve-library-id",
      "WebSearch",
<<<<<<< HEAD
      "Bash(git commit:*)",
      "Bash(.venv/Scripts/python.exe:*)",
      "Bash(git add:*)"
=======
      "Bash(git rm:*)",
      "Bash(git commit:*)",
      "Bash(git add:*)",
      "Bash(C:Userskrissanaconda3envssmpte-timecode-extractorpython.exe -m py_compile \"filename_parser/workers/filename_parser_worker.py\")",
      "Bash(\"C:/Users/kriss/anaconda3/envs/smpte-timecode-extractor/python.exe\" -m py_compile \"filename_parser/workers/filename_parser_worker.py\")",
      "Bash(\"C:/Users/kriss/anaconda3/envs/smpte-timecode-extractor/python.exe\" -c \"from filename_parser.workers.filename_parser_worker import FilenameParserWorker; print(''Import successful'')\")",
      "Bash(\"C:/Users/kriss/anaconda3/envs/smpte-timecode-extractor/python.exe\" -m py_compile \"filename_parser/controllers/filename_parser_controller.py\")",
      "Bash(\"C:/Users/kriss/anaconda3/envs/smpte-timecode-extractor/python.exe\" -c \"from filename_parser.controllers.filename_parser_controller import FilenameParserController; print(''Import successful''); print(f''Controller methods: {[m for m in dir(FilenameParserController) if not m.startswith(\"\"_\"\")]}'')\")",
      "Bash(.venv/Scripts/python.exe:*)",
      "Bash(\"C:\\Users\\kriss\\anaconda3\\envs\\smpte-timecode-extractor\\python.exe\" -m py_compile \"filename_parser/ui/filename_parser_tab.py\")"
>>>>>>> e35234a0
    ],
    "deny": []
  }
}<|MERGE_RESOLUTION|>--- conflicted
+++ resolved
@@ -24,22 +24,16 @@
       "Bash(.venvScriptspython.exe main.py)",
       "mcp__context7__resolve-library-id",
       "WebSearch",
-<<<<<<< HEAD
+      "Bash(git rm:*)",
       "Bash(git commit:*)",
       "Bash(.venv/Scripts/python.exe:*)",
-      "Bash(git add:*)"
-=======
-      "Bash(git rm:*)",
-      "Bash(git commit:*)",
       "Bash(git add:*)",
       "Bash(C:Userskrissanaconda3envssmpte-timecode-extractorpython.exe -m py_compile \"filename_parser/workers/filename_parser_worker.py\")",
       "Bash(\"C:/Users/kriss/anaconda3/envs/smpte-timecode-extractor/python.exe\" -m py_compile \"filename_parser/workers/filename_parser_worker.py\")",
       "Bash(\"C:/Users/kriss/anaconda3/envs/smpte-timecode-extractor/python.exe\" -c \"from filename_parser.workers.filename_parser_worker import FilenameParserWorker; print(''Import successful'')\")",
       "Bash(\"C:/Users/kriss/anaconda3/envs/smpte-timecode-extractor/python.exe\" -m py_compile \"filename_parser/controllers/filename_parser_controller.py\")",
       "Bash(\"C:/Users/kriss/anaconda3/envs/smpte-timecode-extractor/python.exe\" -c \"from filename_parser.controllers.filename_parser_controller import FilenameParserController; print(''Import successful''); print(f''Controller methods: {[m for m in dir(FilenameParserController) if not m.startswith(\"\"_\"\")]}'')\")",
-      "Bash(.venv/Scripts/python.exe:*)",
       "Bash(\"C:\\Users\\kriss\\anaconda3\\envs\\smpte-timecode-extractor\\python.exe\" -m py_compile \"filename_parser/ui/filename_parser_tab.py\")"
->>>>>>> e35234a0
     ],
     "deny": []
   }
